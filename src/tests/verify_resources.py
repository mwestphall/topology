#!/usr/bin/env python

from __future__ import print_function

import collections
import glob
import yaml
import sys
import os
import re

try:
    from urllib.request import urlopen
except ImportError:
    from urllib2 import urlopen

try:
    from yaml import CSafeLoader as SafeLoader
except ImportError:
    from yaml import SafeLoader

import xml.etree.ElementTree as et

_topdir = os.path.abspath(os.path.dirname(__file__) + "/../..")

# autodict is a defaultdict returning a new autodict for missing keys.
# __add__ allows `d[k] += v` to work automatically before `d` contains `k`.
class autodict(collections.defaultdict):
    def __init__(self,*other):
        collections.defaultdict.__init__(self, self.__class__, *other)
    def __add__ (self, other):
        return other
    def __repr__(self):
        return '%s(%s)' % (self.__class__.__name__, dict.__repr__(self))

def rgfilter(fn):
    return not (fn.endswith("_downtime.yaml") or fn.endswith("/SITE.yaml"))

def vofilter(fn):
    return not fn.endswith("/REPORTING_GROUPS.yaml")

def rgname(fn):
    return re.search(r'/([^/]+)\.yaml$', fn).group(1)

def sumvals(d):
    return sum(d.values()) if d else 0

def get_vo_names():
    return set( re.search(r'/([^/]+)\.yaml$', path).group(1) for path in
                glob.glob(_topdir + "/virtual-organizations/*.yaml") )

def load_yamlfile(fn):
    with open(fn) as f:
        try:
            yml = yaml.load(f, Loader=SafeLoader)
            if yml is None:
                print("YAML file is empty or invalid: %s", fn)
            return yml
        except yaml.error.YAMLError as e:
            print("Failed to parse YAML file: %s\n%s" % (fn, e))

def filter_out_None_rgs(rgs, rgfns):
    return zip(*( (rg,rgfn) for rg,rgfn in zip(rgs, rgfns) if rg is not None ))

def user_id_name(u):
    return u.find('ID').text, u.find('FullName').text

def get_contacts():
    txt = urlopen(_contacts_url).read()
    xmltree = et.fromstring(txt)
    users = xmltree.findall('User')
    return dict(map(user_id_name, users))

def main():
    os.chdir(_topdir)
    vo_yamls = sorted(glob.glob("virtual-organizations/*.yaml")
    vofns = list(filter(vofilter, vo_yamls))
    vos = list(map(load_yamlfile, vofns))

    os.chdir("topology")
    contacts = get_contacts()
    yamls = sorted(glob.glob("*/*/*.yaml"))
    rgfns = list(filter(rgfilter, yamls))
    rgs = list(map(load_yamlfile, rgfns))
    #facility_site_rg = [ fn[:-len(".yaml")].split('/') for fn in rgfns ]
    support_centers = load_yamlfile("support-centers.yaml")

    errors = 0
    warnings = 0
    if any( rg is None for rg in rgs ):
        errors += sum( rg is None for rg in rgs )
        rgs, rgfns = filter_out_None_rgs(rgs, rgfns)

    errors += test_1_rg_unique(rgs, rgfns)
    errors += test_2_res_unique(rgs, rgfns)
    errors += test_3_voownership(rgs, rgfns)
    errors += test_4_res_svcs(rgs, rgfns)
    errors += test_5_sc(rgs, rgfns, support_centers)
    errors += test_6_site()
    # re-enable fqdn errors after SOFTWARE-3330
    # warnings += test_7_fqdn_unique(rgs, rgfns)
    errors += test_8_res_ids(rgs, rgfns)
    errors += test_9_res_contact_lists(rgs, rgfns)
    warnings += test_10_res_admin_contact(rgs, rgfns)
    warnings += test_11_res_sec_contact(rgs, rgfns)
    errors += test_12_res_contact_id_fmt(rgs, rgfns)
    errors += test_12_vo_contact_id_fmt(vos, vofns)
    errors += test_12_sc_contact_id_fmt(support_centers)
    errors += test_13_res_contacts_exist(rgs, rgfns, contacts)
    errors += test_13_vo_contacts_exist(vos, vofns, contacts)
    errors += test_13_sc_contacts_exist(support_centers, contacts)
    errors += test_14_res_contacts_match(rgs, rgfns, contacts)
<<<<<<< HEAD
    errors += test_14_vo_contacts_match(vos, vofns, contacts)
    errors += test_14_sc_contacts_match(support_centers, contacts)

=======
    errors += test_15_facility_site_files()
    errors += test_16_Xrootd_DNs(rgs, rgfns)
>>>>>>> d3e3dafe

    print("%d Resource Group files processed." % len(rgs))
    if errors:
        print("%d error(s) encountered." % errors)
        return 1
    elif warnings:
        print("%d warning(s) encountered." % warnings)
        return 0
    else:
        print("A-OK.")
        return 0

_contacts_url = 'https://topology.opensciencegrid.org/miscuser/xml'

_gh_baseurl   = 'https://github.com/opensciencegrid/topology/tree/master/'
_services_url = _gh_baseurl + 'topology/services.yaml'
_sups_url     = _gh_baseurl + 'topology/support-centers.yaml'
_vos_url      = _gh_baseurl + 'virtual-organizations'

_emsgs = {
    'RGUnique'      : "Resource Group names must be unique across all Sites",
    'ResUnique'     : "Resource names must be unique across the OSG topology",
    'ResID'         : "Resources must contain a numeric ID",
    'ResGrpID'      : "Resource Groups must contain a numeric ID",
    'SiteUnique'    : "Site names must be unique across Facilities",
    'FQDNUnique'    : "FQDNs must be unique across the OSG topology",
    'VOOwnership100': "Total VOOwnership must not exceed 100%",
    'NoServices'    : "Valid Services are listed here: %s" % _services_url,
    'NoSupCenter'   : "Valid Support Centers are listed here: %s" % _sups_url,
    'UnknownVO'     : "Valid VOs are listed here: %s" % _vos_url,

    'NoResourceContactLists' : "Resources must contain a ContactLists section",
    'NoAdminContact'         : "Resources must have an Administrative Contact",
    'NoSecContact'           : "Resources must have a Security Contact",
    'MalformedContactID'     : "Contact IDs must be exactly 40 hex digits",
    'UnknownContactID'       : "Contact IDs must exist in contact repo",
    'ContactNameMismatch'    : "Contact names must match in contact repo",
    'NoFacility'             : "Facility directories must contain a FACILITY.yaml",
    'NoSite'                 : "Site directories must contain a SITE.yaml",
    'XrootdWithoutDN'        : "Xrootd cache server must provide a DN"
}

def print_emsg_once(msgtype):
    if msgtype in _emsgs:
        print("*** %s" % _emsgs[msgtype])
        del _emsgs[msgtype]

def test_1_rg_unique(rgs, rgfns):
    # 1. Name (file name) of RG must be unique across all sites

    errors = 0
    rgmap = autodict()

    for rgfile in rgfns:
        rgmap[rgname(rgfile)] += [rgfile]

    for name, rgflist in sorted(rgmap.items()):
        if len(rgflist) > 1:
            print_emsg_once('RGUnique')
            print("Resource Group '%s' mentioned for multiple Sites:" % name)
            for rgfile in rgflist:
                print(" - %s" % rgfile)
            errors += 1

    return errors


def test_2_res_unique(rgs, rgfns):
    # 2. Name of each resource must be present and
    #    unique across all resources in all sites

    errors = 0
    r2rg = autodict()

    for rg,rgfn in zip(rgs,rgfns):
        for r in rg['Resources']:
            r2rg[r] += [rgfn]

    for r, rgflist in sorted(r2rg.items()):
        if len(rgflist) > 1:
            print_emsg_once('ResUnique')
            print("Resource '%s' mentioned for multiple groups:" % r)
            for rgfile in rgflist:
                print(" - %s" % rgfile)
            errors += 1

    return errors


def test_3_voownership(rgs, rgfns):
    # 3. VOOwnership of each resource must:
    #    - add up to no greater than 100 (can be less)
    #    - refer to existing VOs or "(Other)"

    errors = 0
    vo_names = get_vo_names()

    for rg,rgfn in zip(rgs,rgfns):
        for rname,rdict in sorted(rg['Resources'].items()):
            total_vo_ownership = sumvals(rdict.get('VOOwnership'))
            if not 0 <= total_vo_ownership <= 100:
                print_emsg_once('VOOwnership100')
                print("In '%s', Resource '%s' has total VOOwnership = %d%%" %
                      (rgfn, rname, total_vo_ownership))
                errors += 1
            if total_vo_ownership:
                for vo in rdict['VOOwnership']:
                    if vo not in vo_names:
                        print_emsg_once('UnknownVO')
                        print("In '%s', Resource '%s' has unknown VO '%s'" %
                              (rgfn, rname, vo))
                        errors += 1
    return errors


def test_4_res_svcs(rgs, rgfns):
    # 4. Each Resource must have at least one Service

    errors = 0
    services = load_yamlfile("services.yaml")
    if services is None:
        return 1

    for rg,rgfn in zip(rgs,rgfns):
        for rname,rdict in sorted(rg['Resources'].items()):
            rsvcs = rdict.get('Services')
            if not rsvcs:
                print_emsg_once('NoServices')
                print("In '%s', Resource '%s' has no Services" % (rgfn, rname))
                errors += 1
            else:
                for svc in sorted(set(rsvcs) - set(services)):
                    print_emsg_once('NoServices')
                    print("In '%s', Resource '%s' has unknown Service '%s'" %
                          (rgfn, rname, svc))
                    errors += 1
    return errors


def test_5_sc(rgs, rgfns, support_centers):
    # 5. SupportCenter must refer to an existing SC

    errors = 0
    if support_centers is None:
        print("File missing: 'topology/support-centers.yaml'")
        return 1

    for rg,rgfn in zip(rgs,rgfns):
        sc = rg.get('SupportCenter')
        if not sc:
            print_emsg_once('NoSupCenter')
            print("Resource Group '%s' has no SupportCenter" % rgfn)
            errors += 1
        elif sc not in support_centers:
            print_emsg_once('NoSupCenter')
            print("Resource Group '%s' has unknown SupportCenter '%s'" %
                  (rgfn, sc))
            errors += 1

    return errors


def test_6_site():
    # 6. Site name (directory name) must be unique across all facilities

    errors = 0
    smap = autodict()
    fac_sites = sorted( fs.split('/')[:2] for fs in glob.glob("*/*/"))

    for fac, site in fac_sites:
        smap[site] += [fac]

    for site, faclist in sorted(smap.items()):
        if len(faclist) > 1:
            print_emsg_once('SiteUnique')
            print("Site '%s' mentioned for multiple Facilities:" % site)
            for fac in faclist:
                print(" - %s" % fac)
            errors += 1

    return errors

def test_7_fqdn_unique(rgs, rgfns):
    # fqdns should be unique across all resources in all sites
    # Just warning for now until we are able to enforce it (SOFTWARE-3374)

    errors = 0
    n2rg = autodict()

    for rg,rgfn in zip(rgs,rgfns):
        for rname,rdict in rg['Resources'].items():
            fqdn = rdict['FQDN']
            n2rg[fqdn] += [(rgfn,rname)]

    for fqdn, rgflist in sorted(n2rg.items()):
        if len(rgflist) > 1:
            print_emsg_once('FQDNUnique')
            print("FQDN '%s' mentioned for multiple resources:" % fqdn)
            for rgfile,rname in rgflist:
                print(" - %s (%s)" % (rname,rgfile))
            errors += 1

    return errors

def test_8_res_ids(rgs, rgfns):
    # Check that resources/resource groups have a numeric ID/GroupID

    errors = 0

    for rg,rgfn in zip(rgs,rgfns):
        if not isinstance(rg.get('GroupID'), int):
            print_emsg_once('ResGrpID')
            print("Resource Group missing numeric GroupID: '%s'" % rgfn)
            errors += 1

        for resname,res in sorted(rg['Resources'].items()):
            if not isinstance(res.get('ID'), int):
                print_emsg_once('ResID')
                print("Resource '%s' missing numeric ID in '%s'"
                      % (resname, rgfn))
                errors += 1

    return errors

def flatten_res_contacts(rcls):
    for ctype,ctype_d in sorted(rcls.items()):
        for clevel,clevel_d in sorted(ctype_d.items()):
            yield ctype, clevel, clevel_d.get("ID"), clevel_d.get("Name")

def flatten_vo_contacts(vcs):
    for ctype,ctype_l in sorted(rcls.items()):
        for cd in ctype_l:
            yield ctype, cd.get("ID"), cd.get("Name")

def flatten_sc_contacts(sccs):
    for ctype,ctype_l in sorted(sccs.items()):
        for cd in ctype_l:
            yield ctype, cd.get("ID"), cd.get("Name")


def test_9_res_contact_lists(rgs, rgfns):
    # verify resources have contact lists

    errors = 0

    for rg,rgfn in zip(rgs,rgfns):
        for rname,rdict in sorted(rg['Resources'].items()):
            rcls = rdict.get('ContactLists')
            if not rcls:
                print_emsg_once('NoResourceContactLists')
                print("In '%s', Resource '%s' has no ContactLists"
                      % (rgfn, rname))
                errors += 1

    return errors


def test_10_res_admin_contact(rgs, rgfns):
    # verify resources have admin contact

    errors = 0

    for rg,rgfn in zip(rgs,rgfns):
        for rname,rdict in sorted(rg['Resources'].items()):
            rcls = rdict.get('ContactLists')
            if rcls:
                ctype, etype = 'Administrative', 'NoAdminContact'
                if not rcls.get('%s Contact' % ctype):
                    print_emsg_once(etype)
                    print("In '%s', Resource '%s' has no %s Contact"
                          % (rgfn, rname, ctype))
                    errors += 1

    return errors


def test_11_res_sec_contact(rgs, rgfns):
    # verify resources have security contact

    errors = 0

    for rg,rgfn in zip(rgs,rgfns):
        for rname,rdict in sorted(rg['Resources'].items()):
            rcls = rdict.get('ContactLists')
            if rcls:
                ctype, etype = 'Security', 'NoSecContact'
                if not rcls.get('%s Contact' % ctype):
                    print_emsg_once(etype)
                    print("In '%s', Resource '%s' has no %s Contact"
                          % (rgfn, rname, ctype))
                    errors += 1

    return errors


def test_12_res_contact_id_fmt(rgs, rgfns):
    # verify resource contact IDs are well-formed

    errors = 0

    for rg,rgfn in zip(rgs,rgfns):
        for rname,rdict in sorted(rg['Resources'].items()):
            rcls = rdict.get('ContactLists')
            if rcls:
                for ctype, clevel, ID, name in flatten_res_contacts(rcls):
                    if not re.search(r'^[0-9a-f]{40}$', ID):
                        print_emsg_once('MalformedContactID')
                        print("In '%s', Resource '%s' has malformed %s %s '%s'"
                              " (%s)" % (rgfn, rname, clevel, ctype, ID, name))
                        errors += 1
    return errors


def test_12_vo_contact_id_fmt(vos, vofns):
    # verify vo contact IDs are well-formed

    errors = 0

    for vo,vofn in zip(vos,vofns):
        vcs = vo.get('Contacts')
        if vcs:
            for ctype, ID, name in flatten_vo_contacts(vcs):
                if not re.search(r'^[0-9a-f]{40}$', ID):
                    print_emsg_once('MalformedContactID')
                    print("In '%s', malformed '%s' Contact ID '%s'"
                          " (%s)" % (vofn, ctype, ID, name))
                    errors += 1
    return errors


def test_12_sc_contact_id_fmt(support_centers):
    # verify support center contact IDs are well-formed

    errors = 0
    if support_centers is None:
        return 0

    for scname,scdict in sorted(support_centers.items()):
        sccs = scdict.get('Contacts')
        if sccs:
            for ctype, ID, name in flatten_sc_contacts(sccs):
                if not re.search(r'^[0-9a-f]{40}$', ID):
                    print_emsg_once('MalformedContactID')
                    print("Support Center '%s' has malformed '%s'"
                          " Contact ID '%s' (%s)" % (scname, ctype, ID, name))
                    errors += 1
    return errors


def test_13_res_contacts_exist(rgs, rgfns, contacts):
    # verify resource contacts exist in contact repo

    errors = 0

    for rg,rgfn in zip(rgs,rgfns):
        for rname,rdict in sorted(rg['Resources'].items()):
            rcls = rdict.get('ContactLists')
            if rcls:
                for ctype, clevel, ID, name in flatten_res_contacts(rcls):
                    if re.search(r'^[0-9a-f]{40}$', ID) and ID not in contacts:
                        print_emsg_once('UnknownContactID')
                        print("In '%s', Resource '%s' has unknown %s %s '%s'"
                              " (%s)" % (rgfn, rname, clevel, ctype, ID, name))
                        errors += 1

    return errors

<<<<<<< HEAD
def test_13_vo_contacts_exist(vos, vofns, contacts):
    # verify vo contacts exist in contact repo

    errors = 0

    for vo,vofn in zip(vos,vofns):
        vcs = vo.get('Contacts')
        if vcs:
            for ctype, ID, name in flatten_vo_contacts(vcs):
                if re.search(r'^[0-9a-f]{40}$', ID) and ID not in contacts:
                    print_emsg_once('UnknownContactID')
                    print("In '%s', unknown '%s' Contact ID '%s'"
                          " (%s)" % (vofn, ctype, ID, name))
                    errors += 1

    return errors

def test_13_sc_contacts_exist(support_centers, contacts):
    # verify support center contacts exist in contact repo

    errors = 0
    if support_centers is None:
        return 0

    for scname,scdict in sorted(support_centers.items()):
        sccs = scdict.get('Contacts')
        if sccs:
            for ctype, ID, name in flatten_sc_contacts(sccs):
                if re.search(r'^[0-9a-f]{40}$', ID) and ID not in contacts:
                    print_emsg_once('UnknownContactID')
                    print("Support Center '%s' has unknown '%s'"
                          " Contact ID '%s' (%s)" % (scname, ctype, ID, name))
                    errors += 1
    return errors

=======
>>>>>>> d3e3dafe

def test_14_res_contacts_match(rgs, rgfns, contacts):
    # verify resource contacts match contact repo

    errors = 0

    for rg,rgfn in zip(rgs,rgfns):
        for rname,rdict in sorted(rg['Resources'].items()):
            rcls = rdict.get('ContactLists')
            if rcls:
                for ctype, clevel, ID, name in flatten_res_contacts(rcls):
                    if (re.search(r'^[0-9a-f]{40}$', ID)
                        and ID in contacts and name != contacts[ID]):
                        print_emsg_once('ContactNameMismatch')
                        print("In '%s', Resource '%s' %s %s '%s' (%s) does not"
                              " match name in contact repo (%s)" % (rgfn,
                              rname, clevel, ctype, ID, name, contacts[ID]))
                        errors += 1

    return errors


<<<<<<< HEAD
def test_14_vo_contacts_match(vos, vofns, contacts):
    # verify vo contacts match contact repo

    errors = 0

    for vo,vofn in zip(vos,vofns):
        vcs = vo.get('Contacts')
        if vcs:
            for ctype, ID, name in flatten_vo_contacts(vcs):
                if (re.search(r'^[0-9a-f]{40}$', ID)
                    and ID in contacts and name != contacts[ID]):
                    print_emsg_once('ContactNameMismatch')
                    print("In '%s', '%s' Contact ID '%s' (%s) does not"
                          " match name in contact repo (%s)" % (vofn, ctype,
                          ID, name, contacts[ID]))
                    errors += 1
=======
def test_15_facility_site_files():
    # verify the required FACILITY.yaml and SITE.yaml files
    errors = 0

    for facdir in glob.glob("*/"):
        if not os.path.exists(facdir + "FACILITY.yaml"):
            print_emsg_once('NoFacility')
            print(facdir[:-1] + " does not have required FACILITY.yaml file")
            errors += 1

    for sitedir in glob.glob("*/*/"):
        if not os.path.exists(sitedir + "SITE.yaml"):
            print_emsg_once('NoSite')
            print(sitedir[:-1] + " does not have required SITE.yaml file")
            errors += 1
>>>>>>> d3e3dafe

    return errors


<<<<<<< HEAD
def test_14_sc_contacts_match(support_centers, contacts):
    # verify support center contacts match contact repo

    errors = 0
    if support_centers is None:
        return 0

    for scname,scdict in sorted(support_centers.items()):
        sccs = scdict.get('Contacts')
        if sccs:
            for ctype, ID, name in flatten_sc_contacts(sccs):
                if (re.search(r'^[0-9a-f]{40}$', ID)
                    and ID in contacts and name != contacts[ID]):
                    print_emsg_once('ContactNameMismatch')
                    print("Support Center '%s': '%s' Contact ID '%s' (%s)"
                          " does not match name in contact repo (%s)" %
                          (scname, ctype, ID, name, contacts[ID]))
                    errors += 1
=======
def test_16_Xrootd_DNs(rgs, rgfns):
    # verify each Xrootd service has DN

    errors = 0

    for rg, rgfn in zip(rgs, rgfns):
        for rname, rdict in sorted(rg['Resources'].items()):
            if 'XRootD cache server' in rdict['Services'] and rdict['Active'] and 'DN' not in rdict:
                print_emsg_once('XrootdWithoutDN')
                print("In '%s', Xrootd cache server Resource '%s' has no DN" %
                      (rgfn, rname))
                errors += 1

>>>>>>> d3e3dafe
    return errors


if __name__ == '__main__':
    sys.exit(main())
<|MERGE_RESOLUTION|>--- conflicted
+++ resolved
@@ -110,14 +110,11 @@
     errors += test_13_vo_contacts_exist(vos, vofns, contacts)
     errors += test_13_sc_contacts_exist(support_centers, contacts)
     errors += test_14_res_contacts_match(rgs, rgfns, contacts)
-<<<<<<< HEAD
     errors += test_14_vo_contacts_match(vos, vofns, contacts)
     errors += test_14_sc_contacts_match(support_centers, contacts)
-
-=======
     errors += test_15_facility_site_files()
     errors += test_16_Xrootd_DNs(rgs, rgfns)
->>>>>>> d3e3dafe
+
 
     print("%d Resource Group files processed." % len(rgs))
     if errors:
@@ -485,7 +482,6 @@
 
     return errors
 
-<<<<<<< HEAD
 def test_13_vo_contacts_exist(vos, vofns, contacts):
     # verify vo contacts exist in contact repo
 
@@ -521,8 +517,6 @@
                     errors += 1
     return errors
 
-=======
->>>>>>> d3e3dafe
 
 def test_14_res_contacts_match(rgs, rgfns, contacts):
     # verify resource contacts match contact repo
@@ -545,7 +539,6 @@
     return errors
 
 
-<<<<<<< HEAD
 def test_14_vo_contacts_match(vos, vofns, contacts):
     # verify vo contacts match contact repo
 
@@ -562,28 +555,10 @@
                           " match name in contact repo (%s)" % (vofn, ctype,
                           ID, name, contacts[ID]))
                     errors += 1
-=======
-def test_15_facility_site_files():
-    # verify the required FACILITY.yaml and SITE.yaml files
-    errors = 0
-
-    for facdir in glob.glob("*/"):
-        if not os.path.exists(facdir + "FACILITY.yaml"):
-            print_emsg_once('NoFacility')
-            print(facdir[:-1] + " does not have required FACILITY.yaml file")
-            errors += 1
-
-    for sitedir in glob.glob("*/*/"):
-        if not os.path.exists(sitedir + "SITE.yaml"):
-            print_emsg_once('NoSite')
-            print(sitedir[:-1] + " does not have required SITE.yaml file")
-            errors += 1
->>>>>>> d3e3dafe
-
-    return errors
-
-
-<<<<<<< HEAD
+
+    return errors
+
+
 def test_14_sc_contacts_match(support_centers, contacts):
     # verify support center contacts match contact repo
 
@@ -602,7 +577,29 @@
                           " does not match name in contact repo (%s)" %
                           (scname, ctype, ID, name, contacts[ID]))
                     errors += 1
-=======
+
+    return errors
+
+
+def test_15_facility_site_files():
+    # verify the required FACILITY.yaml and SITE.yaml files
+    errors = 0
+
+    for facdir in glob.glob("*/"):
+        if not os.path.exists(facdir + "FACILITY.yaml"):
+            print_emsg_once('NoFacility')
+            print(facdir[:-1] + " does not have required FACILITY.yaml file")
+            errors += 1
+
+    for sitedir in glob.glob("*/*/"):
+        if not os.path.exists(sitedir + "SITE.yaml"):
+            print_emsg_once('NoSite')
+            print(sitedir[:-1] + " does not have required SITE.yaml file")
+            errors += 1
+
+    return errors
+
+
 def test_16_Xrootd_DNs(rgs, rgfns):
     # verify each Xrootd service has DN
 
@@ -616,7 +613,6 @@
                       (rgfn, rname))
                 errors += 1
 
->>>>>>> d3e3dafe
     return errors
 
 
