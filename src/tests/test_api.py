import flask
import pytest

# Rewrites the path so the app can be imported like it normally is
import os
import sys
topdir = os.path.join(os.path.dirname(__file__), "..")
sys.path.append(topdir)

from app import app

INVALID_USER = dict(
    username="invalid",
    password="user"
)

TEST_ENDPOINTS = [
    '/',
    '/map/iframe',
    '/miscuser/xml',
    '/nsfscience/csv',
    '/organizations',
    '/resources',
    "/collaborations/osg-scitokens-mapfile.conf",
    '/contacts',
    '/miscproject/xml',
    '/miscproject/json',
    '/miscresource/json',
    '/vosummary/xml',
    '/rgsummary/xml',
    '/rgdowntime/xml',
    '/rgdowntime/ical',
    "/stashcache/authfile",
    "/stashcache/authfile-public",
    "/stashcache/origin-authfile-public?fqdn=sc-origin2000.chtc.wisc.edu",
    "/stashcache/origin-authfile",
    "/stashcache/scitokens",
    "/oasis-managers/json",
    "/generate_downtime",
    "/generate_resource_group_downtime",
    "/cache/Authfile-public",
    "/cache/Authfile",
    "/origin/Authfile",
    "/origin/Authfile-public",
    "/origin/scitokens.conf",
    "/cache/scitokens.conf"
]


@pytest.fixture
def client():
    with app.test_client() as client:
        yield client


class TestAPI:

    def test_sanity(self, client: flask.Flask):
        response = client.get('/')
        assert response.status_code == 200

    @pytest.mark.parametrize('endpoint', TEST_ENDPOINTS)
    def test_endpoint_existence(self, endpoint, client: flask.Flask):
        response = client.get(endpoint)
        assert response.status_code != 404

    def test_cache_authfile(self, client: flask.Flask):
        resources = client.get('/miscresource/json').json
        for resource in resources.values():

            resource_fqdn = resource["FQDN"]
            previous_endpoint = client.get(f"/stashcache/authfile?cache_fqdn={resource_fqdn}")
            current_endpoint = client.get(f"/cache/Authfile?fqdn={resource_fqdn}")

            assert previous_endpoint.status_code == current_endpoint.status_code
            assert previous_endpoint.data == current_endpoint.data

    def test_cache_authfile_public(self, client: flask.Flask):
        resources = client.get('/miscresource/json').json
        for resource in resources.values():

            resource_fqdn = resource["FQDN"]
<<<<<<< HEAD
            previous_endpoint = client.get(f"/stashcache/authfile-public?cache_fqdn={resource_fqdn}")
            current_endpoint = client.get(f"/cache/Authfile-public?fqdn={resource_fqdn}")
=======
            current_endpoint = client.get(f"/cache/Authfile-public?fqdn={resource_fqdn}")
            previous_endpoint = client.get(f"/stashcache/authfile-public?cache_fqdn={resource_fqdn}")
>>>>>>> 00f24462

            assert previous_endpoint.status_code == current_endpoint.status_code
            assert previous_endpoint.data == current_endpoint.data

    def test_origin_authfile(self, client: flask.Flask):
        resources = client.get('/miscresource/json').json
        for resource in resources.values():

            resource_fqdn = resource["FQDN"]
<<<<<<< HEAD
            previous_endpoint = client.get(f"/stashcache/origin-authfile?fqdn={resource_fqdn}")
            current_endpoint = client.get(f"/origin/Authfile?fqdn={resource_fqdn}")
=======
            current_endpoint = client.get(f"/origin/Authfile?fqdn={resource_fqdn}")
            previous_endpoint = client.get(f"/stashcache/origin-authfile?fqdn={resource_fqdn}")
>>>>>>> 00f24462

            assert previous_endpoint.status_code == current_endpoint.status_code
            assert previous_endpoint.data == current_endpoint.data

    def test_origin_authfile_public(self, client: flask.Flask):
        resources = client.get('/miscresource/json').json
        for resource in resources.values():

            resource_fqdn = resource["FQDN"]
<<<<<<< HEAD
            previous_endpoint = client.get(f"/stashcache/origin-authfile-public?fqdn={resource_fqdn}")
            current_endpoint = client.get(f"/origin/Authfile-public?fqdn={resource_fqdn}")
=======
            current_endpoint = client.get(f"/origin/Authfile-public?fqdn={resource_fqdn}")
            previous_endpoint = client.get(f"/stashcache/origin-authfile-public?fqdn={resource_fqdn}")
>>>>>>> 00f24462

            assert previous_endpoint.status_code == current_endpoint.status_code
            assert previous_endpoint.data == current_endpoint.data

    def test_cache_scitokens(self, client: flask.Flask):
        resources = client.get('/miscresource/json').json
        for resource in resources.values():

            resource_fqdn = resource["FQDN"]
            previous_endpoint = client.get(f"/stashcache/scitokens?cache_fqdn={resource_fqdn}")
            current_endpoint = client.get(f"/cache/scitokens.conf?fqdn={resource_fqdn}")

            assert previous_endpoint.status_code == current_endpoint.status_code
            assert previous_endpoint.data == current_endpoint.data

    def test_origin_scitokens(self, client: flask.Flask):
        resources = client.get('/miscresource/json').json
        for resource in resources.values():

            resource_fqdn = resource["FQDN"]
            previous_endpoint = client.get(f"/stashcache/scitokens?origin_fqdn={resource_fqdn}")
            current_endpoint = client.get(f"/origin/scitokens.conf?fqdn={resource_fqdn}")

            assert previous_endpoint.status_code == current_endpoint.status_code
            assert previous_endpoint.data == current_endpoint.data

if __name__ == '__main__':
    pytest.main()<|MERGE_RESOLUTION|>--- conflicted
+++ resolved
@@ -80,13 +80,8 @@
         for resource in resources.values():
 
             resource_fqdn = resource["FQDN"]
-<<<<<<< HEAD
-            previous_endpoint = client.get(f"/stashcache/authfile-public?cache_fqdn={resource_fqdn}")
-            current_endpoint = client.get(f"/cache/Authfile-public?fqdn={resource_fqdn}")
-=======
             current_endpoint = client.get(f"/cache/Authfile-public?fqdn={resource_fqdn}")
             previous_endpoint = client.get(f"/stashcache/authfile-public?cache_fqdn={resource_fqdn}")
->>>>>>> 00f24462
 
             assert previous_endpoint.status_code == current_endpoint.status_code
             assert previous_endpoint.data == current_endpoint.data
@@ -96,13 +91,8 @@
         for resource in resources.values():
 
             resource_fqdn = resource["FQDN"]
-<<<<<<< HEAD
-            previous_endpoint = client.get(f"/stashcache/origin-authfile?fqdn={resource_fqdn}")
-            current_endpoint = client.get(f"/origin/Authfile?fqdn={resource_fqdn}")
-=======
             current_endpoint = client.get(f"/origin/Authfile?fqdn={resource_fqdn}")
             previous_endpoint = client.get(f"/stashcache/origin-authfile?fqdn={resource_fqdn}")
->>>>>>> 00f24462
 
             assert previous_endpoint.status_code == current_endpoint.status_code
             assert previous_endpoint.data == current_endpoint.data
@@ -112,13 +102,8 @@
         for resource in resources.values():
 
             resource_fqdn = resource["FQDN"]
-<<<<<<< HEAD
-            previous_endpoint = client.get(f"/stashcache/origin-authfile-public?fqdn={resource_fqdn}")
-            current_endpoint = client.get(f"/origin/Authfile-public?fqdn={resource_fqdn}")
-=======
             current_endpoint = client.get(f"/origin/Authfile-public?fqdn={resource_fqdn}")
             previous_endpoint = client.get(f"/stashcache/origin-authfile-public?fqdn={resource_fqdn}")
->>>>>>> 00f24462
 
             assert previous_endpoint.status_code == current_endpoint.status_code
             assert previous_endpoint.data == current_endpoint.data
