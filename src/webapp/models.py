import contextlib
import datetime
import logging
import os
import time
from typing import Dict, Set, List, Optional

import yaml
try:
    from prometheus_client import Summary
except ImportError:
    class Summary:
        """A dummy prometheus_client.Summary class"""

        def __init__(self, name: str, documentation: str):
            _ = name
            _ = documentation

        @contextlib.contextmanager
        def time(self):
            pass
            yield
            pass


from webapp import common, contacts_reader, ldap_data, mappings, project_reader, rg_reader, vo_reader
from webapp.common import readfile
from webapp.contacts_reader import ContactsData
from webapp.topology import Topology, Downtime
from webapp.vos_data import VOsData


log = logging.getLogger(__name__)

topology_update_summary = Summary('topology_update_seconds', 'Time spent updating the topology repo data')
contact_update_summary = Summary('contact_update_seconds', 'Time spent updating the contact repo data')
comanage_update_summary = Summary('comanage_update_seconds', 'Time spent updating the comanage LDAP data')
ligo_update_summary = Summary('ligo_update_seconds', 'Time spent updating the LIGO LDAP data')


class CachedData:
    def __init__(self, data=None, timestamp=0, force_update=True, cache_lifetime=60*15,
                 retry_delay=60):
        self.data = data
        self.timestamp = timestamp
        self.force_update = force_update
        self.cache_lifetime = cache_lifetime
        self.retry_delay = retry_delay
        self.next_update = self.timestamp + self.cache_lifetime

    def should_update(self):
        return self.force_update or not self.data or time.time() > self.next_update

    def try_again(self):
        self.next_update = time.time() + self.retry_delay

    def update(self, data):
        self.data = data
        self.timestamp = time.time()
        self.next_update = self.timestamp + self.cache_lifetime
        self.force_update = False


class GlobalData:
    def __init__(self, config=None, strict=False):
        if not config:
            config = {}
        config.setdefault("TOPOLOGY_DATA_DIR", ".")
        config.setdefault("CONTACT_DATA_DIR", None)
        config.setdefault("INSTITUTIONS_API", "https://topology-institutions.osg-htc.org/api")
        config.setdefault("CILOGON_LDAP_URL", "ldaps://ldap.cilogon.org")
        config.setdefault("CILOGON_LDAP_USER",
                "uid=readonly_user,ou=system,o=OSG,o=CO,dc=cilogon,dc=org")
        config.setdefault("LIGO_LDAP_URL", "ldaps://ldap.ligo.org")
        config.setdefault("LIGO_LDAP_USER", "uid=osg-services-brian-lin,ou=system,dc=ligo,dc=org")
        config.setdefault("NO_GIT", True)
        contact_cache_lifetime = config.get("CONTACT_CACHE_LIFETIME", config.get("CACHE_LIFETIME", 60*15))
        topology_cache_lifetime = config.get("TOPOLOGY_CACHE_LIFETIME", config.get("CACHE_LIFETIME", 60*15))
        self.contacts_data = CachedData(cache_lifetime=contact_cache_lifetime)
        self.comanage_data = CachedData(cache_lifetime=contact_cache_lifetime)
        self.merged_contacts_data = CachedData(cache_lifetime=contact_cache_lifetime)
        self.ligo_dn_list = CachedData(cache_lifetime=contact_cache_lifetime)
        self.dn_set = CachedData(cache_lifetime=topology_cache_lifetime)
        self.projects = CachedData(cache_lifetime=topology_cache_lifetime)
        self.topology = CachedData(cache_lifetime=topology_cache_lifetime)
        self.vos_data = CachedData(cache_lifetime=topology_cache_lifetime)
        self.mappings = CachedData(cache_lifetime=topology_cache_lifetime)
        self.topology_data_dir = config["TOPOLOGY_DATA_DIR"]
        self.topology_data_repo = config.get("TOPOLOGY_DATA_REPO", "")
        self.topology_data_branch = config.get("TOPOLOGY_DATA_BRANCH", "")
        self.webhook_data_dir = config.get("WEBHOOK_DATA_DIR", "")
        self.webhook_data_repo = config.get("WEBHOOK_DATA_REPO", "")
        self.webhook_data_branch = config.get("WEBHOOK_DATA_BRANCH", "")
        self.webhook_state_dir = config.get("WEBHOOK_STATE_DIR", "")
        self.webhook_secret_key = config.get("WEBHOOK_SECRET_KEY")
        self.webhook_gh_api_user = config.get("WEBHOOK_GH_API_USER")
        self.webhook_gh_api_token = config.get("WEBHOOK_GH_API_TOKEN")
        self.cilogon_ldap_passfile = config.get("CILOGON_LDAP_PASSFILE")
        self.cilogon_ldap_url = config.get("CILOGON_LDAP_URL")
        self.cilogon_ldap_user = config.get("CILOGON_LDAP_USER")
        self.ligo_ldap_passfile = config.get("LIGO_LDAP_PASSFILE")
        self.ligo_ldap_url = config.get("LIGO_LDAP_URL")
        self.ligo_ldap_user = config.get("LIGO_LDAP_USER")
        self.github_oauth_client_secret = config.get("GITHUB_OAUTH_CLIENT_SECRET")
        self.auto_pr_gh_api_user = config.get("AUTO_PR_GH_API_USER")
        self.auto_pr_gh_api_token = config.get("AUTO_PR_GH_API_TOKEN")
        self.csrf_secret_key = config.get("CSRF_SECRET_KEY")
        if config["CONTACT_DATA_DIR"]:
            self.contacts_file = os.path.join(config["CONTACT_DATA_DIR"], "contacts.yaml")
        else:
            self.contacts_file = None
        self.projects_dir = os.path.join(self.topology_data_dir, "projects")
        self.topology_dir = os.path.join(self.topology_data_dir, "topology")
        self.vos_dir = os.path.join(self.topology_data_dir, "virtual-organizations")
        self.mappings_dir = os.path.join(self.topology_data_dir, "mappings")
        self.config = config
        self.strict = strict

    def update_webhook_repo(self):
        if not self.config["NO_GIT"]:
            parent = os.path.dirname(self.webhook_data_dir)
            os.makedirs(parent, mode=0o755, exist_ok=True)
            ssh_key = self.config["GIT_SSH_KEY"]
            ok = common.git_clone_or_fetch_mirror(repo=self.webhook_data_repo,
                                               git_dir=self.webhook_data_dir,
                                               ssh_key=ssh_key)
            if ok:
                log.debug("webhook repo update ok")
            else:
                log.error("webhook repo update failed")
                return False
        return True

    def _update_topology_repo(self):
        if not self.config["NO_GIT"]:
            parent = os.path.dirname(self.topology_data_dir)
            os.makedirs(parent, mode=0o755, exist_ok=True)
            ok = common.git_clone_or_pull(self.topology_data_repo, self.topology_data_dir,
                                          self.topology_data_branch)
            if ok:
                log.debug("topology repo update ok")
            else:
                log.error("topology repo update failed")
                return False
        for d in [self.projects_dir, self.topology_dir, self.vos_dir]:
            if not os.path.exists(d):
                log.error("%s not in topology repo", d)
                return False
        return True

    def _update_contacts_repo(self):
        if not self.config["NO_GIT"]:
            parent = os.path.dirname(self.config["CONTACT_DATA_DIR"])
            os.makedirs(parent, mode=0o700, exist_ok=True)
            ok = common.git_clone_or_pull(self.config["CONTACT_DATA_REPO"], self.config["CONTACT_DATA_DIR"],
                                   self.config["CONTACT_DATA_BRANCH"], self.config["GIT_SSH_KEY"])
            if ok:
                log.debug("contact repo update ok")
            else:
                log.error("contact repo update failed")
                return False
        if not os.path.exists(self.contacts_file):
            log.error("%s not in contact repo", self.contacts_file)
            return False
        return True

    def get_contact_db_data(self) -> Optional[ContactsData]:
        """
        Get the contact information from a private git repo

        Returns an empty ContactsData if CONTACT_DATA_DIR is not specified.
        May return None if we fail to get the data for the first time.
        """
        if not self.config.get("CONTACT_DATA_DIR", None):
            log.debug("CONTACT_DATA_DIR not specified; getting empty contacts")
            data = contacts_reader.get_contacts_data(None)
            self.contacts_data.update(data)
        elif self.contacts_data.should_update():
            with contact_update_summary.time():
                ok = self._update_contacts_repo()
                if ok:
                    try:
                        self.contacts_data.update(contacts_reader.get_contacts_data(self.contacts_file))
                    except Exception:
                        if self.strict:
                            raise
                        log.exception("Failed to update contacts data")
                        self.contacts_data.try_again()
                else:
                    self.contacts_data.try_again()

        return self.contacts_data.data

    def get_comanage_data(self) -> Optional[ContactsData]:
        """
        Get the contact information from comanage / cilogon ldap
        May return None if we fail to get the data for the first time.
        """
        if not (self.cilogon_ldap_url and self.cilogon_ldap_user and
                self.cilogon_ldap_passfile):
            log.debug("CILOGON_LDAP_{URL|USER|PASSFILE} not specified; "
                      "getting empty contacts")
            data = contacts_reader.get_contacts_data(None)
            self.comanage_data.update(data)
        elif self.comanage_data.should_update():
            with comanage_update_summary.time():
                try:
                    idmap = self.get_cilogon_ldap_id_map()
                    data = ldap_data.cilogon_id_map_to_yaml_data(idmap)
                    self.comanage_data.update(ContactsData(data))
                except Exception:
                    if self.strict:
                        raise
                    log.exception("Failed to update comanage data")
                    self.comanage_data.try_again()

        return self.comanage_data.data

    def get_cilogon_ldap_id_map(self):
        url = self.cilogon_ldap_url
        user = self.cilogon_ldap_user
        ldappass = readfile(self.cilogon_ldap_passfile, log)
        return ldap_data.get_cilogon_ldap_id_map(url, user, ldappass)

    def get_contacts_data(self) -> Optional[ContactsData]:
        """
        Get the contact information from a private git repo
        May return None if we fail to get the data for the first time.
        """
        if self.merged_contacts_data.should_update():
            try:
                yd1 = self.get_comanage_data().yaml_data
                yd2 = self.get_contact_db_data().yaml_data
                yd_merged = ldap_data.merge_yaml_data(yd1, yd2)
                self.merged_contacts_data.update(ContactsData(yd_merged))
            except Exception:
                if self.strict:
                    raise
                log.exception("Failed to update merged contacts data")
                self.merged_contacts_data.try_again()

        return self.merged_contacts_data.data

    def get_ligo_dn_list(self) -> Optional[List[str]]:
        """
        Get list of DNs of authorized LIGO users from their LDAP
        May return None if we fail to get the data for the first time.
        """
        if not (self.ligo_ldap_url and self.ligo_ldap_user and
                self.ligo_ldap_passfile):
            log.debug("LIGO_LDAP_{URL|USER|PASSFILE} not specified; "
                      "getting empty list")
            return []
        elif self.ligo_dn_list.should_update():
            with ligo_update_summary.time():
                try:
                    ligo_ldap_pass = readfile(self.ligo_ldap_passfile, log)
                    new_dn_list = ldap_data.get_ligo_ldap_dn_list(self.ligo_ldap_url, self.ligo_ldap_user, ligo_ldap_pass)
                    self.ligo_dn_list.update(new_dn_list)
                except Exception:
                    if self.strict:
                        raise
                    log.exception("Failed to update LIGO data")
                    self.ligo_dn_list.try_again()

        return self.ligo_dn_list.data

    def get_dns(self) -> Optional[Set]:
        """
        Get the set of DNs allowed to access "special" data (such as contact info)
        May return None if we fail to get the data for the first time.
        """
        if self.dn_set.should_update():
            contacts_data = self.get_contacts_data()
            try:
                self.dn_set.update(set(contacts_data.get_dns()))
            except Exception:
                if self.strict:
                    raise
                log.exception("Failed to update DNs")
                self.contacts_data.try_again()
        return self.dn_set.data

    def get_topology(self) -> Optional[Topology]:
        """
        Get Topology data.
        May return None if we fail to get the data for the first time.
        """
        if self.topology.should_update():
<<<<<<< HEAD
            self.update_topology()
=======
            with topology_update_summary.time():
                ok = self._update_topology_repo()
                if ok:
                    try:
                        self.topology.update(rg_reader.get_topology(self.topology_dir, self.get_contacts_data(), strict=self.strict))
                    except Exception:
                        if self.strict:
                            raise
                        log.exception("Failed to update topology")
                        self.topology.try_again()
                else:
                    self.topology.try_again()
>>>>>>> 8835bd2d

        return self.topology.data

    def update_topology(self):
        """
        Update topology data
        """
        ok = self._update_topology_repo()
        if ok:
            try:
                self.topology.update(rg_reader.get_topology(self.topology_dir, self.get_contacts_data(), strict=self.strict))
            except Exception:
                if self.strict:
                    raise
                log.exception("Failed to update topology")
                self.topology.try_again()
        else:
            self.topology.try_again()

    def get_vos_data(self) -> Optional[VOsData]:
        """
        Get VO Data.
        May return None if we fail to get the data for the first time.
        """
        if self.vos_data.should_update():
            with topology_update_summary.time():
                ok = self._update_topology_repo()
                if ok:
                    try:
                        self.vos_data.update(vo_reader.get_vos_data(self.vos_dir, self.get_contacts_data(), strict=self.strict))
                    except Exception:
                        if self.strict:
                            raise
                        log.exception("Failed to update VOs")
                        self.vos_data.try_again()
                else:
                    self.vos_data.try_again()

        return self.vos_data.data

    def get_projects(self) -> Optional[Dict]:
        """
        Get Project data.
        May return None if we fail to get the data for the first time.
        """
        if self.projects.should_update():
            with topology_update_summary.time():
                ok = self._update_topology_repo()
                if ok:
                    try:
                        self.projects.update(project_reader.get_projects(self.projects_dir, strict=self.strict))
                    except Exception:
                        if self.strict:
                            raise
                        log.exception("Failed to update projects")
                        self.projects.try_again()
                else:
                    self.projects.try_again()

        return self.projects.data

    def get_mappings(self, strict=None) -> Optional[mappings.Mappings]:
        """
        Get mappings data.
        May return None if we fail to get the data for the first time.
        """
        if strict is None:
            strict = self.strict
        if self.mappings.should_update():
            with topology_update_summary.time():
                ok = self._update_topology_repo()
                if ok:
                    try:
                        self.mappings.update(mappings.get_mappings(indir=self.mappings_dir, strict=strict))
                    except Exception:
                        if self.strict:
                            raise
                        log.exception("Failed to update mappings")
                        self.mappings.try_again()
                else:
                    self.mappings.try_again()

        return self.mappings.data


def _dtid(created_datetime: datetime.datetime):
    dtid_offset = 1_535_000_000.000  # use a more recent epoch -- gives us a few years of smaller IDs
    multiplier = 10.0  # use .1s resolution

    timestamp = created_datetime.timestamp()  # seconds from the epoch as float
    return int((timestamp - dtid_offset) * multiplier)


def get_downtime_yaml(id: int,
                      start_datetime: datetime.datetime,
                      end_datetime: datetime.datetime,
                      created_datetime: datetime.datetime,
                      description: str,
                      severity: str,
                      class_: str,
                      resource_name: str,
                      services: List[str]) -> str:
    """Return the generated YAML from the data provided.

    Renders each individual field with a YAML serializer but then writes them
    out by hand so the ordering matches what's in the downtime template.

    """

    def render(key, value):
        return yaml.safe_dump({key: value}, default_flow_style=False).strip()

    def indent(in_str, amount):
        spaces = ' ' * amount
        return spaces + ("\n"+spaces).join(in_str.split("\n"))

    start_time_str = Downtime.fmttime_preferred(start_datetime)
    end_time_str = Downtime.fmttime_preferred(end_datetime)
    created_time_str = Downtime.fmttime_preferred(created_datetime)

    result = "- " + render("Class", class_)
    for key, value in [
        ("ID", id),
        ("Description", description),
        ("Severity", severity),
        ("StartTime", start_time_str),
        ("EndTime", end_time_str),
        ("CreatedTime", created_time_str),
        ("ResourceName", resource_name),
        ("Services", services)
    ]:
        result += "\n" + indent(render(key, value), 2)
    result += "\n# ---------------------------------------------------------\n"

    return result<|MERGE_RESOLUTION|>--- conflicted
+++ resolved
@@ -287,22 +287,8 @@
         May return None if we fail to get the data for the first time.
         """
         if self.topology.should_update():
-<<<<<<< HEAD
-            self.update_topology()
-=======
             with topology_update_summary.time():
-                ok = self._update_topology_repo()
-                if ok:
-                    try:
-                        self.topology.update(rg_reader.get_topology(self.topology_dir, self.get_contacts_data(), strict=self.strict))
-                    except Exception:
-                        if self.strict:
-                            raise
-                        log.exception("Failed to update topology")
-                        self.topology.try_again()
-                else:
-                    self.topology.try_again()
->>>>>>> 8835bd2d
+                self.update_topology()
 
         return self.topology.data
 
