--- conflicted
+++ resolved
@@ -28,11 +28,8 @@
       <a href="rgdowntime/ical?downtime_attrs_showpast=45">(with downtimes for the past 45 days)</a></li>
     <li><a href="miscuser/xml">User data</a></li>
     <li><a href="vosummary/xml">Virtual Organization data</a></li>
-<<<<<<< HEAD
     <li><a href="collaborations">Collaboration ( Virtual Organization ) View</a></li>
-=======
     <li><a href="collaborations/osg-scitokens-mapfile.conf">Collaboration ( Previously Virtual Organization ) scitoken regex file</a></li>
->>>>>>> b2dc4996
     <li><a href="miscproject/xml">Projects data</a></li>
     <li><a href="stashcache/authfile">StashCache Authfile</a></li>
     <li><a href="stashcache/authfile-public">StashCache public Authfile</a></li>
