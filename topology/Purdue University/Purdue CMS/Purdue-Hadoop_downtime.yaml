- Class: SCHEDULED
  Description: |-
    During this downtime, critical high-availability fixes will be made to file system and OSG packages upgrade on worker and data nodes.

    Regards,
    Majid
  EndTime: Jun 8, 2016 07:55 +0000
  ID: 1004919
  ResourceName: Purdue-Hadoop-CE
  Services:
  - CE
  Severity: Outage
  StartTime: Jun 7, 2016 09:30 +0000
# ----------------------------------------------------------
- Class: SCHEDULED
  Description: |-
    During this downtime, critical high-availability fixes will be made to file system and OSG packages upgrade on worker and data nodes.

    Regards,
    Majid
  EndTime: Jun 8, 2016 07:55 +0000
  ID: 1004920
  ResourceName: Purdue-Hadoop-HT-PBS-CE
  Services:
  - CE
  Severity: Outage
  StartTime: Jun 7, 2016 09:30 +0000
# ----------------------------------------------------------
- Class: SCHEDULED
  Description: |-
    During this downtime, critical high-availability fixes will be made to file system and OSG packages upgrade on worker and data nodes.

    Regards,
    Majid
  EndTime: Jun 8, 2016 07:55 +0000
  ID: 1004921
  ResourceName: Purdue-Hadoop-HTCE
  Services:
  - CE
  Severity: Outage
  StartTime: Jun 7, 2016 09:30 +0000
# ----------------------------------------------------------
- Class: SCHEDULED
  Description: |-
    During this downtime, critical high-availability fixes will be made to file system and OSG packages upgrade on worker and data nodes.

    Regards,
    Majid
  EndTime: Jun 8, 2016 07:55 +0000
  ID: 1004922
  ResourceName: Purdue-Hadoop-SE
  Services:
  - SRMv2
  Severity: Outage
  StartTime: Jun 7, 2016 09:30 +0000
# ----------------------------------------------------------
- Class: SCHEDULED
  Description: |-
    During this downtime, critical high-availability fixes will be made to file system and OSG packages upgrade on worker and data nodes.

    Regards,
    Majid
  EndTime: Jun 8, 2016 07:00 +0000
  ID: 1004923
  ResourceName: Purdue-Hadoop-TestCE
  Services:
  - CE
  Severity: Outage
  StartTime: Jun 7, 2016 09:30 +0000
# ----------------------------------------------------------
- Class: SCHEDULED
  Description: |-
    Hi All,

    Our network group at Purdue will update the main router on Saturday from 9AM to 4PM, consequently will have network outage. All services will be unavailable during the outage.

    Regards,
    Majid
  EndTime: Sep 10, 2016 20:00 +0000
  ID: 1005025
  ResourceName: Purdue-Hadoop-CE
  Services:
  - CE
  Severity: Outage
  StartTime: Sep 10, 2016 13:00 +0000
# ----------------------------------------------------------
- Class: SCHEDULED
  Description: |-
    Hi All,

    Our network group at Purdue will update the main router on Saturday from 9AM to 4PM, consequently will have network outage. All services will be unavailable during the outage.

    Regards,
    Majid
  EndTime: Sep 10, 2016 20:00 +0000
  ID: 1005026
  ResourceName: Purdue-Hadoop-SE
  Services:
  - SRMv2
  Severity: Outage
  StartTime: Sep 10, 2016 13:00 +0000
# ----------------------------------------------------------
- Class: SCHEDULED
  Description: |-
    Hi All,

    Our network group at Purdue will update the main router on Saturday from 9AM to 4PM, consequently will have network outage. All services will be unavailable during the outage.

    Regards,
    Majid
  EndTime: Sep 10, 2016 20:00 +0000
  ID: 1005029
  ResourceName: US-Purdue BW
  Services:
  - net.perfSONAR.Bandwidth
  Severity: Outage
  StartTime: Sep 10, 2016 13:00 +0000
# ----------------------------------------------------------
- Class: SCHEDULED
  Description: |-
    Hi All,

    Our network group at Purdue will update the main router on Saturday from 9AM to 4PM, consequently will have network outage. All services will be unavailable during the outage.

    Regards,
    Majid
  EndTime: Sep 10, 2016 20:00 +0000
  ID: 1005030
  ResourceName: US-Purdue LT
  Services:
  - net.perfSONAR.Latency
  Severity: Outage
  StartTime: Sep 10, 2016 13:00 +0000
# ----------------------------------------------------------
- Class: SCHEDULED
  Description: |-
    Hi All,

    Our network group at Purdue will update the main router on Saturday from 9AM to 4PM, consequently will have network outage. All services will be unavailable during the outage.

    Regards,
    Majid
  EndTime: Sep 10, 2016 20:00 +0000
  ID: 1005038
  ResourceName: Purdue-Hadoop-HTCE
  Services:
  - CE
  Severity: Outage
  StartTime: Sep 10, 2016 13:00 +0000
# ----------------------------------------------------------
- Class: SCHEDULED
  Description: |-
    Hi,

    T2_US_Purdue will have a scheduled downtime to upgrade home file system on all clusters. Also, cvmfs/osg will be upgraded. During downtime, all resource will be unavailable.

    Regards,
    Majid
  EndTime: Sep 28, 2016 03:55 +0000
  ID: 1005050
  ResourceName: Purdue-Hadoop-SE
  Services:
  - SRMv2
  Severity: Outage
  StartTime: Sep 27, 2016 04:00 +0000
# ----------------------------------------------------------
- Class: SCHEDULED
  Description: |-
    Hi,

    T2_US_Purdue will have a scheduled downtime to upgrade home file system on all clusters. Also, cvmfs/osg will be upgraded. During downtime, all resource will be unavailable.

    Regards,
    Majid
  EndTime: Sep 28, 2016 03:55 +0000
  ID: 1005047
  ResourceName: Purdue-Hadoop-CE
  Services:
  - CE
  Severity: Outage
  StartTime: Sep 27, 2016 11:00 +0000
# ----------------------------------------------------------
- Class: SCHEDULED
  Description: |-
    Hi,

    T2_US_Purdue will have a scheduled downtime to upgrade home file system on all clusters. Also, cvmfs/osg will be upgraded. During downtime, all resource will be unavailable.

    Regards,
    Majid
  EndTime: Sep 28, 2016 03:55 +0000
  ID: 1005048
  ResourceName: Purdue-Hadoop-HT-PBS-CE
  Services:
  - CE
  Severity: Outage
  StartTime: Sep 27, 2016 11:00 +0000
# ----------------------------------------------------------
- Class: SCHEDULED
  Description: |-
    Hi,

    T2_US_Purdue will have a scheduled downtime to upgrade home file system on all clusters. Also, cvmfs/osg will be upgraded. During downtime, all resource will be unavailable.

    Regards,
    Majid
  EndTime: Sep 28, 2016 03:55 +0000
  ID: 1005049
  ResourceName: Purdue-Hadoop-HTCE
  Services:
  - CE
  Severity: Outage
  StartTime: Sep 27, 2016 11:00 +0000
# ----------------------------------------------------------
- Class: SCHEDULED
  Description: |-
    Hi All,

    T2_US_Purdue will be taken down for cluster maintenance beginning at Saturday, November 5th, 2016 at 8:00am. All resources will return to normal operations by Sunday, November 6th, 2016 at 11:59pm.

    During this time, Purdue all clusters and storage systems will have critical kernel security patches applied.

    Regards,
    Majid
  EndTime: Nov 7, 2016 04:55 +0000
  ID: 1005101
  ResourceName: Purdue-Hadoop-CE
  Services:
  - CE
  Severity: Outage
  StartTime: Nov 5, 2016 12:00 +0000
# ----------------------------------------------------------
- Class: SCHEDULED
  Description: |-
    Hi All,

    T2_US_Purdue will be taken down for cluster maintenance beginning at Saturday, November 5th, 2016 at 8:00am. All resources will return to normal operations by Sunday, November 6th, 2016 at 11:59pm.

    During this time, Purdue all clusters and storage systems will have critical kernel security patches applied.

    Regards,
    Majid
  EndTime: Nov 7, 2016 04:55 +0000
  ID: 1005102
  ResourceName: Purdue-Hadoop-HT-PBS-CE
  Services:
  - CE
  Severity: Outage
  StartTime: Nov 5, 2016 12:00 +0000
# ----------------------------------------------------------
- Class: SCHEDULED
  Description: |-
    Hi All,

    T2_US_Purdue will be taken down for cluster maintenance beginning at Saturday, November 5th, 2016 at 8:00am. All resources will return to normal operations by Sunday, November 6th, 2016 at 11:59pm.

    During this time, Purdue all clusters and storage systems will have critical kernel security patches applied.

    Regards,
    Majid
  EndTime: Nov 7, 2016 04:55 +0000
  ID: 1005103
  ResourceName: Purdue-Hadoop-HTCE
  Services:
  - CE
  Severity: Outage
  StartTime: Nov 5, 2016 12:00 +0000
# ----------------------------------------------------------
- Class: SCHEDULED
  Description: |-
    Hi All,

    T2_US_Purdue will be taken down for cluster maintenance beginning at Saturday, November 5th, 2016 at 8:00am. All resources will return to normal operations by Sunday, November 6th, 2016 at 11:59pm.

    During this time, Purdue all clusters and storage systems will have critical kernel security patches applied.

    Regards,
    Majid
  EndTime: Nov 7, 2016 04:55 +0000
  ID: 1005104
  ResourceName: Purdue-Hadoop-SE
  Services:
  - SRMv2
  Severity: Outage
  StartTime: Nov 5, 2016 12:00 +0000
# ----------------------------------------------------------
- Class: SCHEDULED
  Description: |-
    The Purdue Tier-2 site will have a scheduled downtime on Saturday,
    January 14th, from 8:00 AM to 12:00 PM EST.  During the downtime, code
    will be upgraded on the router that serves the CMS cluster.

    CMS resources will be unavailable for use during the downtime period.
    We will update you once the maintenance is complete.


    Majid
  EndTime: Jan 14, 2017 17:00 +0000
  ID: 1005177
  ResourceName: Purdue-Hadoop-CE
  Services:
  - CE
  Severity: Outage
  StartTime: Jan 14, 2017 13:00 +0000
# ----------------------------------------------------------
- Class: SCHEDULED
  Description: |-
    The Purdue Tier-2 site will have a scheduled downtime on Saturday,
    January 14th, from 8:00 AM to 12:00 PM EST.  During the downtime, code
    will be upgraded on the router that serves the CMS cluster.

    CMS resources will be unavailable for use during the downtime period.
    We will update you once the maintenance is complete.


    Majid
  EndTime: Jan 14, 2017 17:00 +0000
  ID: 1005178
  ResourceName: Purdue-Hadoop-HT-PBS-CE
  Services:
  - CE
  Severity: Outage
  StartTime: Jan 14, 2017 13:00 +0000
# ----------------------------------------------------------
- Class: SCHEDULED
  Description: |-
    The Purdue Tier-2 site will have a scheduled downtime on Saturday,
    January 14th, from 8:00 AM to 12:00 PM EST.  During the downtime, code
    will be upgraded on the router that serves the CMS cluster.

    CMS resources will be unavailable for use during the downtime period.
    We will update you once the maintenance is complete.


    Majid
  EndTime: Jan 14, 2017 17:00 +0000
  ID: 1005179
  ResourceName: Purdue-Hadoop-HTCE
  Services:
  - CE
  Severity: Outage
  StartTime: Jan 14, 2017 13:00 +0000
# ----------------------------------------------------------
- Class: SCHEDULED
  Description: |-
    The Purdue Tier-2 site will have a scheduled downtime on Saturday,
    January 14th, from 8:00 AM to 12:00 PM EST.  During the downtime, code
    will be upgraded on the router that serves the CMS cluster.

    CMS resources will be unavailable for use during the downtime period.
    We will update you once the maintenance is complete.


    Majid
  EndTime: Jan 14, 2017 17:00 +0000
  ID: 1005180
  ResourceName: Purdue-Hadoop-SE
  Services:
  - SRMv2
  Severity: Outage
  StartTime: Jan 14, 2017 13:00 +0000
# ----------------------------------------------------------
- Class: SCHEDULED
  Description: |-
    The Purdue Tier-2 site will have a scheduled downtime on Saturday,
    January 14th, from 8:00 AM to 12:00 PM EST.  During the downtime, code
    will be upgraded on the router that serves the CMS cluster.

    CMS resources will be unavailable for use during the downtime period.
    We will update you once the maintenance is complete.


    Majid
  EndTime: Jan 14, 2017 17:00 +0000
  ID: 1005181
  ResourceName: Purdue-Hadoop-SE-Gridftp
  Services:
  - GridFtp
  Severity: Outage
  StartTime: Jan 14, 2017 13:00 +0000
# ----------------------------------------------------------
- Class: UNSCHEDULED
  Description: T2_US_Purdue is down due to a loss of power in the campus datacenter.
  EndTime: Jul 20, 2017 23:00 +0000
  ID: 1005370
  ResourceName: Purdue-Hadoop-SE-Gridftp
  Services:
  - GridFtp
  Severity: Outage
  StartTime: Jul 20, 2017 16:00 +0000
# ----------------------------------------------------------
- Class: UNSCHEDULED
  Description: T2_US_Purdue is down due to a loss of power in the campus datacenter.
  EndTime: Jul 20, 2017 23:00 +0000
  ID: 1005374
  ResourceName: Purdue-Hadoop-HT-PBS-CE
  Services:
  - CE
  Severity: Outage
  StartTime: Jul 20, 2017 16:00 +0000
# ----------------------------------------------------------
- Class: SCHEDULED
  Description: |-
    We will be upgrading the kernel on the Storage Element (hadoop namenodes).  During this upgrade, Purdue CMS T-2 resources will be unavailable.

    Once this work has been completed, we will notify you that all resources have been returned to service.

    Majid
  EndTime: Nov 6, 2017 17:00 -0500
  ID: 1005485
  ResourceName: Purdue-Hadoop-CE
  Services:
  - CE
  Severity: Outage
  StartTime: Nov 6, 2017 08:00 -0500
# ----------------------------------------------------------
- Class: SCHEDULED
  Description: |-
    We will be upgrading the kernel on the Storage Element (hadoop namenodes).  During this upgrade, Purdue CMS T-2 resources will be unavailable.

    Once this work has been completed, we will notify you that all resources have been returned to service.

    Majid
  EndTime: Nov 6, 2017 22:00 +0000
  ID: 1005486
  ResourceName: Purdue-Hadoop-SE-Gridftp
  Services:
  - GridFtp
  Severity: Outage
  StartTime: Nov 6, 2017 13:00 +0000
# ----------------------------------------------------------
- Class: SCHEDULED
  Description: |-
    We will be upgrading the kernel on the Storage Element (hadoop namenodes).  During this upgrade, Purdue CMS T-2 resources will be unavailable.

    Once this work has been completed, we will notify you that all resources have been returned to service.

    Majid
  EndTime: Nov 6, 2017 22:00 +0000
  ID: 1005487
  ResourceName: Purdue-Hadoop-HT-PBS-CE
  Services:
  - CE
  Severity: Outage
  StartTime: Nov 6, 2017 13:00 +0000
# ----------------------------------------------------------
- Class: SCHEDULED
  Description: |-
    We need to fix the problem of hadoop-osg.rcac.purdue.edu


    Regards,
    Majid
  EndTime: Nov 29, 2017 15:15 +0000
  ID: 1005513
  ResourceName: Purdue-Hadoop-CE
  Services:
  - CE
  Severity: Outage
  StartTime: Nov 29, 2017 14:00 +0000
# ----------------------------------------------------------
- Class: UNSCHEDULED
  Description: There was a site-wide power outage on Saturday night at Purdue, which
    disrupted all central services. We do not currently have an estimate of when services
    will be restored.
  EndTime: Mar 26, 2018 16:00 +0000
  ID: 1005631
  ResourceName: Purdue-Hadoop-SE-Gridftp
  Services:
  - GridFtp
  Severity: Outage
  StartTime: Mar 26, 2018 01:00 +0000
# ----------------------------------------------------------
- Class: SCHEDULED
  Description: |-
    this is a test cluster. testing if I can make the resource downtime.

    Majid
  EndTime: Apr 10, 2018 21:00 +0000
  ID: 1005647
  ResourceName: Purdue-Hadoop-HT-PBS-CE
  Services:
  - CE
  Severity: Outage
  StartTime: Apr 10, 2018 16:00 +0000
# ----------------------------------------------------------
- Class: SCHEDULED
  ID: 1005700
  Description: Cooling and network maintenance
  Severity: Outage
  StartTime: Aug 2, 2018 06:00 -0400
  EndTime: Aug 2, 2018 23:59 -0400
  CreatedTime: Jul 25, 2018 12:00 -0500
  ResourceName: Purdue-Hadoop-CE
  Services:
    - CE
# ----------------------------------------------------------
- Class: SCHEDULED
  ID: 1005701
  Description: Cooling and network maintenance
  Severity: Outage
  StartTime: Aug 2, 2018 06:00 -0400
  EndTime: Aug 2, 2018 23:59 -0400
  CreatedTime: Jul 25, 2018 12:00 -0500
  ResourceName: Purdue-Hadoop-SE
  Services:
    - SRMv2
# ----------------------------------------------------------
- Class: SCHEDULED
  ID: 1005705
  Description: Cooling and network maintenance
  Severity: Outage
  StartTime: Aug 2, 2018 06:00 -0400
  EndTime: Aug 2, 2018 23:59 -0400
  CreatedTime: Aug 1, 2018 10:00 -0500
  ResourceName: Purdue-Hadoop-SE-Gridftp
  Services:
    - GridFtp
# ----------------------------------------------------------
- Class: SCHEDULED
  ID: 67255438
  Description: We are upgrading hadoop to OSG 3.4
  Severity: Outage
  StartTime: Nov 14, 2018 13:00 +0000
  EndTime: Nov 15, 2018 03:00 +0000
  CreatedTime: Nov 08, 2018 19:05 +0000
  ResourceName: Purdue-Hadoop-CE
  Services:
  - CE
<<<<<<< HEAD
#
=======
#
- Class: UNSCHEDULED
  ID: 103596818
  Description: 'WAN router maintenance '
  Severity: Outage
  StartTime: Dec 21, 2018 04:00 +0000
  EndTime: Dec 21, 2018 07:00 +0000
  CreatedTime: Dec 20, 2018 20:34 +0000
  ResourceName: Purdue-Hadoop-CE
  Services:
  - CE
# ---------------------------------------------------------
>>>>>>> ca19096e
<|MERGE_RESOLUTION|>--- conflicted
+++ resolved
@@ -527,10 +527,7 @@
   ResourceName: Purdue-Hadoop-CE
   Services:
   - CE
-<<<<<<< HEAD
-#
-=======
-#
+# ---------------------------------------------------------
 - Class: UNSCHEDULED
   ID: 103596818
   Description: 'WAN router maintenance '
@@ -541,5 +538,4 @@
   ResourceName: Purdue-Hadoop-CE
   Services:
   - CE
-# ---------------------------------------------------------
->>>>>>> ca19096e
+# ---------------------------------------------------------